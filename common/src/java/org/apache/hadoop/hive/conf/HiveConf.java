--- conflicted
+++ resolved
@@ -2486,17 +2486,10 @@
       "Max number of rows sent in one Fetch RPC call by the server to the client."),
 
     // ResultSet compression settings
-<<<<<<< HEAD
-    HIVE_SERVER2_THRIFT_RESULTSET_COMPRESSOR_LIST("hive.server2.thrift.resultset.compressor.list", "snappy.snappy",
-        "A list of compressors ordered by the server's preference.\n " +
-        "This list will be used to negotiate a CompDe for each session."),
-    HIVE_SERVER2_THRIFT_RESULTSET_COMPRESSOR("hive.server2.thrift.resultset.compressor", null,
-=======
     HIVE_SERVER2_THRIFT_RESULTSET_COMPRESSOR_LIST("hive.server2.thrift.resultset.compressor.list", "",
         "A list of compressors ordered by the server's preference.\n " +
         "This list will be used to negotiate a CompDe for each session."),
     HIVE_SERVER2_THRIFT_RESULTSET_COMPRESSOR("hive.server2.thrift.resultset.compressor", "",
->>>>>>> c22c258a
         "A CompDe that will be used for the session.\n " +
         "This is determined by negotiation during OpenSession."),
 
