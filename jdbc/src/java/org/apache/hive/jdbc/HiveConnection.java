--- conflicted
+++ resolved
@@ -580,17 +580,10 @@
       TOpenSessionResp openResp = client.OpenSession(openReq);
 
       // Server initialized CompDe
-<<<<<<< HEAD
-      if (openResp.getCompressorName() != null) {
-        CompDe testCompDe = CompDeServiceLoader.getInstance().getCompDe(openResp.getCompressorName());
-        // And the client initialized properly with the same config
-        if (testCompDe.init(openResp.getCompressorConfiguration()) != null) {
-=======
       if (openResp.isSetCompressorName() && CompDeServiceLoader.getInstance().hasCompDe(openResp.getCompressorName())) {
         CompDe testCompDe = CompDeServiceLoader.getInstance().getCompDe(openResp.getCompressorName());
         // And the client initialized properly with the same config
         if (testCompDe.init(openResp.getCompressorConfiguration())) {
->>>>>>> c22c258a
           sessCompDe = testCompDe;
         }
         else {
