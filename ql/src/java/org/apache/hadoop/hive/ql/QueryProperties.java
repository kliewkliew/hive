--- conflicted
+++ resolved
@@ -111,7 +111,6 @@
     this.hasClusterBy = hasClusterBy;
   }
 
-<<<<<<< HEAD
   public boolean hasPTF() {
     return hasPTF;
   }
@@ -126,13 +125,13 @@
 
   public void setHasWindowing(boolean hasWindowing) {
     this.hasWindowing = hasWindowing;
-=======
+  }
+
   public boolean isMapJoinRemoved() {
     return mapJoinRemoved;
   }
 
   public void setMapJoinRemoved(boolean mapJoinRemoved) {
     this.mapJoinRemoved = mapJoinRemoved;
->>>>>>> f98e6732
   }
 }