/**
 * Licensed to the Apache Software Foundation (ASF) under one
 * or more contributor license agreements.  See the NOTICE file
 * distributed with this work for additional information
 * regarding copyright ownership.  The ASF licenses this file
 * to you under the Apache License, Version 2.0 (the
 * "License"); you may not use this file except in compliance
 * with the License.  You may obtain a copy of the License at
 *
 *     http://www.apache.org/licenses/LICENSE-2.0
 *
 * Unless required by applicable law or agreed to in writing, software
 * distributed under the License is distributed on an "AS IS" BASIS,
 * WITHOUT WARRANTIES OR CONDITIONS OF ANY KIND, either express or implied.
 * See the License for the specific language governing permissions and
 * limitations under the License.
 */

package org.apache.hadoop.hive.ql.optimizer;

import java.util.ArrayList;
import java.util.List;

import org.apache.hadoop.hive.conf.HiveConf;
import org.apache.hadoop.hive.ql.optimizer.correlation.CorrelationOptimizer;
import org.apache.hadoop.hive.ql.optimizer.correlation.ReduceSinkDeDuplication;
import org.apache.hadoop.hive.ql.optimizer.index.RewriteGBUsingIndex;
import org.apache.hadoop.hive.ql.optimizer.lineage.Generator;
import org.apache.hadoop.hive.ql.optimizer.listbucketingpruner.ListBucketingPruner;
import org.apache.hadoop.hive.ql.optimizer.metainfo.annotation.AnnotateWithOpTraits;
import org.apache.hadoop.hive.ql.optimizer.pcr.PartitionConditionRemover;
import org.apache.hadoop.hive.ql.optimizer.ppr.PartitionPruner;
import org.apache.hadoop.hive.ql.optimizer.stats.annotation.AnnotateWithStatistics;
import org.apache.hadoop.hive.ql.optimizer.unionproc.UnionProcessor;
import org.apache.hadoop.hive.ql.parse.ParseContext;
import org.apache.hadoop.hive.ql.parse.SemanticException;
import org.apache.hadoop.hive.ql.ppd.PredicatePushDown;
import org.apache.hadoop.hive.ql.ppd.PredicateTransitivePropagate;
import org.apache.hadoop.hive.ql.ppd.SyntheticJoinPredicate;

/**
 * Implementation of the optimizer.
 */
public class Optimizer {
  private ParseContext pctx;
  private List<Transform> transformations;

  /**
   * Create the list of transformations.
   *
   * @param hiveConf
   */
  public void initialize(HiveConf hiveConf) {
    transformations = new ArrayList<Transform>();
    // Add the transformation that computes the lineage information.
    transformations.add(new Generator());
    if (HiveConf.getBoolVar(hiveConf, HiveConf.ConfVars.HIVEOPTPPD)) {
      transformations.add(new PredicateTransitivePropagate());
      transformations.add(new SyntheticJoinPredicate());
      transformations.add(new PredicatePushDown());
      transformations.add(new PartitionPruner());
      transformations.add(new PartitionConditionRemover());
      if (HiveConf.getBoolVar(hiveConf, HiveConf.ConfVars.HIVEOPTLISTBUCKETING)) {
        /* Add list bucketing pruner. */
        transformations.add(new ListBucketingPruner());
      }
    }
    if (HiveConf.getBoolVar(hiveConf, HiveConf.ConfVars.HIVEOPTGROUPBY) ||
        HiveConf.getBoolVar(hiveConf, HiveConf.ConfVars.HIVE_MAP_GROUPBY_SORT)) {
      transformations.add(new GroupByOptimizer());
    }
    if (HiveConf.getBoolVar(hiveConf, HiveConf.ConfVars.HIVEOPTCONSTANTPROPAGATION)) {
      transformations.add(new ConstantPropagate());
    }
    transformations.add(new ColumnPruner());
    if (HiveConf.getBoolVar(hiveConf, HiveConf.ConfVars.HIVE_OPTIMIZE_SKEWJOIN_COMPILETIME)) {
      transformations.add(new SkewJoinOptimizer());
    }
    if (HiveConf.getBoolVar(hiveConf, HiveConf.ConfVars.HIVEOPTGBYUSINGINDEX)) {
      transformations.add(new RewriteGBUsingIndex());
    }
    transformations.add(new SamplePruner());
    transformations.add(new MapJoinProcessor());
    boolean bucketMapJoinOptimizer = false;
    if (HiveConf.getBoolVar(hiveConf, HiveConf.ConfVars.HIVEOPTBUCKETMAPJOIN)) {
      transformations.add(new BucketMapJoinOptimizer());
      bucketMapJoinOptimizer = true;
    }

    // If optimize hive.optimize.bucketmapjoin.sortedmerge is set, add both
    // BucketMapJoinOptimizer and SortedMergeBucketMapJoinOptimizer
    if (HiveConf.getBoolVar(hiveConf, HiveConf.ConfVars.HIVEOPTSORTMERGEBUCKETMAPJOIN)) {
      if (!bucketMapJoinOptimizer) {
        // No need to add BucketMapJoinOptimizer twice
        transformations.add(new BucketMapJoinOptimizer());
      }
      transformations.add(new SortedMergeBucketMapJoinOptimizer());
    }

    if (HiveConf.getBoolVar(hiveConf, HiveConf.ConfVars.HIVEOPTIMIZEBUCKETINGSORTING)) {
      transformations.add(new BucketingSortingReduceSinkOptimizer());
    }

    transformations.add(new UnionProcessor());
    transformations.add(new JoinReorder());
    if(HiveConf.getBoolVar(hiveConf, HiveConf.ConfVars.DYNAMICPARTITIONING) &&
        HiveConf.getVar(hiveConf, HiveConf.ConfVars.DYNAMICPARTITIONINGMODE).equals("nonstrict") &&
        HiveConf.getBoolVar(hiveConf, HiveConf.ConfVars.HIVEOPTSORTDYNAMICPARTITION) &&
        !HiveConf.getBoolVar(hiveConf, HiveConf.ConfVars.HIVEOPTLISTBUCKETING)) {
      transformations.add(new SortedDynPartitionOptimizer());
    }
    if(HiveConf.getBoolVar(hiveConf, HiveConf.ConfVars.HIVEOPTREDUCEDEDUPLICATION)) {
      transformations.add(new ReduceSinkDeDuplication());
    }
    transformations.add(new NonBlockingOpDeDupProc());
    if (HiveConf.getBoolVar(hiveConf, HiveConf.ConfVars.HIVELIMITOPTENABLE)) {
      transformations.add(new GlobalLimitOptimizer());
    }
    if(HiveConf.getBoolVar(hiveConf, HiveConf.ConfVars.HIVEOPTCORRELATION) &&
        !HiveConf.getBoolVar(hiveConf, HiveConf.ConfVars.HIVEGROUPBYSKEW) &&
        !HiveConf.getBoolVar(hiveConf, HiveConf.ConfVars.HIVE_OPTIMIZE_SKEWJOIN_COMPILETIME)) {
      transformations.add(new CorrelationOptimizer());
    }
    if (HiveConf.getFloatVar(hiveConf, HiveConf.ConfVars.HIVELIMITPUSHDOWNMEMORYUSAGE) > 0) {
      transformations.add(new LimitPushdownOptimizer());
    }
    if(HiveConf.getBoolVar(hiveConf, HiveConf.ConfVars.HIVEOPTIMIZEMETADATAQUERIES)) {
      transformations.add(new StatsOptimizer());
    }
<<<<<<< HEAD
    if (pctx.getContext().getExplain() ||
        HiveConf.getVar(hiveConf, HiveConf.ConfVars.HIVE_EXECUTION_ENGINE).equals("tez") ||
        HiveConf.getVar(hiveConf, HiveConf.ConfVars.HIVE_EXECUTION_ENGINE).equals("spark")) {
=======
    if (pctx.getContext().getExplain()
        && !HiveConf.getVar(hiveConf, HiveConf.ConfVars.HIVE_EXECUTION_ENGINE).equals("tez")) {
>>>>>>> c060cd23
      transformations.add(new AnnotateWithStatistics());
      transformations.add(new AnnotateWithOpTraits());
    }

    transformations.add(new SimpleFetchOptimizer());  // must be called last

    if (HiveConf.getBoolVar(hiveConf, HiveConf.ConfVars.HIVEFETCHTASKAGGR)) {
      transformations.add(new SimpleFetchAggregation());
    }
  }

  /**
   * Invoke all the transformations one-by-one, and alter the query plan.
   *
   * @return ParseContext
   * @throws SemanticException
   */
  public ParseContext optimize() throws SemanticException {
    for (Transform t : transformations) {
        pctx = t.transform(pctx);
    }
    return pctx;
  }

  /**
   * @return the pctx
   */
  public ParseContext getPctx() {
    return pctx;
  }

  /**
   * @param pctx
   *          the pctx to set
   */
  public void setPctx(ParseContext pctx) {
    this.pctx = pctx;
  }

}<|MERGE_RESOLUTION|>--- conflicted
+++ resolved
@@ -127,14 +127,9 @@
     if(HiveConf.getBoolVar(hiveConf, HiveConf.ConfVars.HIVEOPTIMIZEMETADATAQUERIES)) {
       transformations.add(new StatsOptimizer());
     }
-<<<<<<< HEAD
-    if (pctx.getContext().getExplain() ||
-        HiveConf.getVar(hiveConf, HiveConf.ConfVars.HIVE_EXECUTION_ENGINE).equals("tez") ||
-        HiveConf.getVar(hiveConf, HiveConf.ConfVars.HIVE_EXECUTION_ENGINE).equals("spark")) {
-=======
     if (pctx.getContext().getExplain()
-        && !HiveConf.getVar(hiveConf, HiveConf.ConfVars.HIVE_EXECUTION_ENGINE).equals("tez")) {
->>>>>>> c060cd23
+        && !HiveConf.getVar(hiveConf, HiveConf.ConfVars.HIVE_EXECUTION_ENGINE).equals("tez")
+        && !HiveConf.getVar(hiveConf, HiveConf.ConfVars.HIVE_EXECUTION_ENGINE).equals("spark")) {
       transformations.add(new AnnotateWithStatistics());
       transformations.add(new AnnotateWithOpTraits());
     }
