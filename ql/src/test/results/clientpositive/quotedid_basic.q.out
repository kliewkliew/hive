PREHOOK: query: -- basic
create table t1(`x+1` string, `y&y` string, `!@#$%^&*()_q` string)
PREHOOK: type: CREATETABLE
PREHOOK: Output: database:default
PREHOOK: Output: default@t1
POSTHOOK: query: -- basic
create table t1(`x+1` string, `y&y` string, `!@#$%^&*()_q` string)
POSTHOOK: type: CREATETABLE
POSTHOOK: Output: database:default
POSTHOOK: Output: default@t1
PREHOOK: query: describe t1
PREHOOK: type: DESCTABLE
PREHOOK: Input: default@t1
POSTHOOK: query: describe t1
POSTHOOK: type: DESCTABLE
POSTHOOK: Input: default@t1
x+1                 	string              	                    
y&y                 	string              	                    
!@#$%^&*()_q        	string              	                    
PREHOOK: query: select `x+1`, `y&y`, `!@#$%^&*()_q` from t1
PREHOOK: type: QUERY
PREHOOK: Input: default@t1
#### A masked pattern was here ####
POSTHOOK: query: select `x+1`, `y&y`, `!@#$%^&*()_q` from t1
POSTHOOK: type: QUERY
POSTHOOK: Input: default@t1
#### A masked pattern was here ####
PREHOOK: query: explain select `x+1`, `y&y`, `!@#$%^&*()_q` from t1
PREHOOK: type: QUERY
POSTHOOK: query: explain select `x+1`, `y&y`, `!@#$%^&*()_q` from t1
POSTHOOK: type: QUERY
STAGE DEPENDENCIES:
  Stage-0 is a root stage

STAGE PLANS:
  Stage: Stage-0
    Fetch Operator
      limit: -1
      Processor Tree:
        TableScan
          alias: t1
          Statistics: Num rows: 0 Data size: 0 Basic stats: NONE Column stats: NONE
          Select Operator
            expressions: x+1 (type: string), y&y (type: string), !@#$%^&*()_q (type: string)
            outputColumnNames: _col0, _col1, _col2
            Statistics: Num rows: 0 Data size: 0 Basic stats: NONE Column stats: NONE
            ListSink

PREHOOK: query: explain select `x+1`, `y&y`, `!@#$%^&*()_q` from t1 where `!@#$%^&*()_q` = '1'
PREHOOK: type: QUERY
POSTHOOK: query: explain select `x+1`, `y&y`, `!@#$%^&*()_q` from t1 where `!@#$%^&*()_q` = '1'
POSTHOOK: type: QUERY
STAGE DEPENDENCIES:
  Stage-1 is a root stage
  Stage-0 depends on stages: Stage-1

STAGE PLANS:
  Stage: Stage-1
    Map Reduce
      Map Operator Tree:
          TableScan
            alias: t1
            Statistics: Num rows: 0 Data size: 0 Basic stats: NONE Column stats: NONE
            Filter Operator
              predicate: (!@#$%^&*()_q = '1') (type: boolean)
              Statistics: Num rows: 0 Data size: 0 Basic stats: NONE Column stats: NONE
              Select Operator
                expressions: x+1 (type: string), y&y (type: string), '1' (type: string)
                outputColumnNames: _col0, _col1, _col2
                Statistics: Num rows: 0 Data size: 0 Basic stats: NONE Column stats: NONE
                File Output Operator
                  compressed: false
                  Statistics: Num rows: 0 Data size: 0 Basic stats: NONE Column stats: NONE
                  table:
                      input format: org.apache.hadoop.mapred.TextInputFormat
                      output format: org.apache.hadoop.hive.ql.io.HiveIgnoreKeyTextOutputFormat
                      serde: org.apache.hadoop.hive.serde2.lazy.LazySimpleSerDe

  Stage: Stage-0
    Fetch Operator
      limit: -1
      Processor Tree:
        ListSink

PREHOOK: query: explain select `x+1`, `y&y`, `!@#$%^&*()_q` from t1 where `!@#$%^&*()_q` = '1' group by `x+1`, `y&y`, `!@#$%^&*()_q` having `!@#$%^&*()_q` = '1'
PREHOOK: type: QUERY
POSTHOOK: query: explain select `x+1`, `y&y`, `!@#$%^&*()_q` from t1 where `!@#$%^&*()_q` = '1' group by `x+1`, `y&y`, `!@#$%^&*()_q` having `!@#$%^&*()_q` = '1'
POSTHOOK: type: QUERY
STAGE DEPENDENCIES:
  Stage-1 is a root stage
  Stage-0 depends on stages: Stage-1

STAGE PLANS:
  Stage: Stage-1
    Map Reduce
      Map Operator Tree:
          TableScan
            alias: t1
            Statistics: Num rows: 0 Data size: 0 Basic stats: NONE Column stats: NONE
            Filter Operator
              predicate: (!@#$%^&*()_q = '1') (type: boolean)
              Statistics: Num rows: 0 Data size: 0 Basic stats: NONE Column stats: NONE
              Select Operator
                expressions: x+1 (type: string), y&y (type: string), '1' (type: string)
                outputColumnNames: _col0, _col1, _col2
                Statistics: Num rows: 0 Data size: 0 Basic stats: NONE Column stats: NONE
                Group By Operator
                  keys: _col0 (type: string), _col1 (type: string), _col2 (type: string)
                  mode: hash
                  outputColumnNames: _col0, _col1, _col2
                  Statistics: Num rows: 0 Data size: 0 Basic stats: NONE Column stats: NONE
                  Reduce Output Operator
                    key expressions: _col0 (type: string), _col1 (type: string), _col2 (type: string)
                    sort order: +++
                    Map-reduce partition columns: _col0 (type: string), _col1 (type: string), _col2 (type: string)
                    Statistics: Num rows: 0 Data size: 0 Basic stats: NONE Column stats: NONE
      Reduce Operator Tree:
        Group By Operator
          keys: KEY._col0 (type: string), KEY._col1 (type: string), KEY._col2 (type: string)
          mode: mergepartial
          outputColumnNames: _col0, _col1, _col2
          Statistics: Num rows: 0 Data size: 0 Basic stats: NONE Column stats: NONE
          Select Operator
            expressions: _col0 (type: string), _col1 (type: string), _col2 (type: string)
            outputColumnNames: _col0, _col1, _col2
            Statistics: Num rows: 0 Data size: 0 Basic stats: NONE Column stats: NONE
            File Output Operator
              compressed: false
              Statistics: Num rows: 0 Data size: 0 Basic stats: NONE Column stats: NONE
              table:
                  input format: org.apache.hadoop.mapred.TextInputFormat
                  output format: org.apache.hadoop.hive.ql.io.HiveIgnoreKeyTextOutputFormat
                  serde: org.apache.hadoop.hive.serde2.lazy.LazySimpleSerDe

  Stage: Stage-0
    Fetch Operator
      limit: -1
      Processor Tree:
        ListSink

PREHOOK: query: explain select `x+1`, `y&y`, `!@#$%^&*()_q`, rank() over(partition by `!@#$%^&*()_q` order by  `y&y`)  
from t1 where `!@#$%^&*()_q` = '1' group by `x+1`, `y&y`, `!@#$%^&*()_q` having `!@#$%^&*()_q` = '1'
PREHOOK: type: QUERY
POSTHOOK: query: explain select `x+1`, `y&y`, `!@#$%^&*()_q`, rank() over(partition by `!@#$%^&*()_q` order by  `y&y`)  
from t1 where `!@#$%^&*()_q` = '1' group by `x+1`, `y&y`, `!@#$%^&*()_q` having `!@#$%^&*()_q` = '1'
POSTHOOK: type: QUERY
STAGE DEPENDENCIES:
  Stage-1 is a root stage
  Stage-2 depends on stages: Stage-1
  Stage-0 depends on stages: Stage-2

STAGE PLANS:
  Stage: Stage-1
    Map Reduce
      Map Operator Tree:
          TableScan
            alias: t1
            Statistics: Num rows: 0 Data size: 0 Basic stats: NONE Column stats: NONE
            Filter Operator
              predicate: (!@#$%^&*()_q = '1') (type: boolean)
              Statistics: Num rows: 0 Data size: 0 Basic stats: NONE Column stats: NONE
              Select Operator
                expressions: x+1 (type: string), y&y (type: string), '1' (type: string)
                outputColumnNames: _col0, _col1, _col2
                Statistics: Num rows: 0 Data size: 0 Basic stats: NONE Column stats: NONE
                Group By Operator
                  keys: _col0 (type: string), _col1 (type: string), _col2 (type: string)
                  mode: hash
                  outputColumnNames: _col0, _col1, _col2
                  Statistics: Num rows: 0 Data size: 0 Basic stats: NONE Column stats: NONE
                  Reduce Output Operator
                    key expressions: _col0 (type: string), _col1 (type: string), _col2 (type: string)
                    sort order: +++
                    Map-reduce partition columns: _col0 (type: string), _col1 (type: string), _col2 (type: string)
                    Statistics: Num rows: 0 Data size: 0 Basic stats: NONE Column stats: NONE
      Reduce Operator Tree:
        Group By Operator
          keys: KEY._col0 (type: string), KEY._col1 (type: string), KEY._col2 (type: string)
          mode: mergepartial
          outputColumnNames: _col0, _col1, _col2
          Statistics: Num rows: 0 Data size: 0 Basic stats: NONE Column stats: NONE
          File Output Operator
            compressed: false
            table:
                input format: org.apache.hadoop.mapred.SequenceFileInputFormat
                output format: org.apache.hadoop.hive.ql.io.HiveSequenceFileOutputFormat
                serde: org.apache.hadoop.hive.serde2.lazybinary.LazyBinarySerDe

  Stage: Stage-2
    Map Reduce
      Map Operator Tree:
          TableScan
            Reduce Output Operator
              key expressions: _col2 (type: string), _col1 (type: string)
              sort order: ++
<<<<<<< HEAD
              Map-reduce partition columns: '' (type: string)
=======
              Map-reduce partition columns: _col2 (type: string)
>>>>>>> 43d45206
              Statistics: Num rows: 0 Data size: 0 Basic stats: NONE Column stats: NONE
              value expressions: _col0 (type: string), _col1 (type: string), _col2 (type: string)
      Reduce Operator Tree:
        Extract
          Statistics: Num rows: 0 Data size: 0 Basic stats: NONE Column stats: NONE
          PTF Operator
            Statistics: Num rows: 0 Data size: 0 Basic stats: NONE Column stats: NONE
            Select Operator
              expressions: _col0 (type: string), _col1 (type: string), _col2 (type: string), _wcol0 (type: int)
              outputColumnNames: _col0, _col1, _col2, _col3
              Statistics: Num rows: 0 Data size: 0 Basic stats: NONE Column stats: NONE
              File Output Operator
                compressed: false
                Statistics: Num rows: 0 Data size: 0 Basic stats: NONE Column stats: NONE
                table:
                    input format: org.apache.hadoop.mapred.TextInputFormat
                    output format: org.apache.hadoop.hive.ql.io.HiveIgnoreKeyTextOutputFormat
                    serde: org.apache.hadoop.hive.serde2.lazy.LazySimpleSerDe

  Stage: Stage-0
    Fetch Operator
      limit: -1
      Processor Tree:
        ListSink

PREHOOK: query: -- case insensitive
explain select `X+1`, `Y&y`, `!@#$%^&*()_Q`, rank() over(partition by `!@#$%^&*()_q` order by  `y&y`)  
from t1 where `!@#$%^&*()_q` = '1' group by `x+1`, `y&Y`, `!@#$%^&*()_q` having `!@#$%^&*()_Q` = '1'
PREHOOK: type: QUERY
POSTHOOK: query: -- case insensitive
explain select `X+1`, `Y&y`, `!@#$%^&*()_Q`, rank() over(partition by `!@#$%^&*()_q` order by  `y&y`)  
from t1 where `!@#$%^&*()_q` = '1' group by `x+1`, `y&Y`, `!@#$%^&*()_q` having `!@#$%^&*()_Q` = '1'
POSTHOOK: type: QUERY
STAGE DEPENDENCIES:
  Stage-1 is a root stage
  Stage-2 depends on stages: Stage-1
  Stage-0 depends on stages: Stage-2

STAGE PLANS:
  Stage: Stage-1
    Map Reduce
      Map Operator Tree:
          TableScan
            alias: t1
            Statistics: Num rows: 0 Data size: 0 Basic stats: NONE Column stats: NONE
            Filter Operator
              predicate: (!@#$%^&*()_q = '1') (type: boolean)
              Statistics: Num rows: 0 Data size: 0 Basic stats: NONE Column stats: NONE
              Select Operator
                expressions: x+1 (type: string), y&y (type: string), '1' (type: string)
                outputColumnNames: _col0, _col1, _col2
                Statistics: Num rows: 0 Data size: 0 Basic stats: NONE Column stats: NONE
                Group By Operator
                  keys: _col0 (type: string), _col1 (type: string), _col2 (type: string)
                  mode: hash
                  outputColumnNames: _col0, _col1, _col2
                  Statistics: Num rows: 0 Data size: 0 Basic stats: NONE Column stats: NONE
                  Reduce Output Operator
                    key expressions: _col0 (type: string), _col1 (type: string), _col2 (type: string)
                    sort order: +++
                    Map-reduce partition columns: _col0 (type: string), _col1 (type: string), _col2 (type: string)
                    Statistics: Num rows: 0 Data size: 0 Basic stats: NONE Column stats: NONE
      Reduce Operator Tree:
        Group By Operator
          keys: KEY._col0 (type: string), KEY._col1 (type: string), KEY._col2 (type: string)
          mode: mergepartial
          outputColumnNames: _col0, _col1, _col2
          Statistics: Num rows: 0 Data size: 0 Basic stats: NONE Column stats: NONE
          File Output Operator
            compressed: false
            table:
                input format: org.apache.hadoop.mapred.SequenceFileInputFormat
                output format: org.apache.hadoop.hive.ql.io.HiveSequenceFileOutputFormat
                serde: org.apache.hadoop.hive.serde2.lazybinary.LazyBinarySerDe

  Stage: Stage-2
    Map Reduce
      Map Operator Tree:
          TableScan
            Reduce Output Operator
              key expressions: _col2 (type: string), _col1 (type: string)
              sort order: ++
<<<<<<< HEAD
              Map-reduce partition columns: '' (type: string)
=======
              Map-reduce partition columns: _col2 (type: string)
>>>>>>> 43d45206
              Statistics: Num rows: 0 Data size: 0 Basic stats: NONE Column stats: NONE
              value expressions: _col0 (type: string), _col1 (type: string), _col2 (type: string)
      Reduce Operator Tree:
        Extract
          Statistics: Num rows: 0 Data size: 0 Basic stats: NONE Column stats: NONE
          PTF Operator
            Statistics: Num rows: 0 Data size: 0 Basic stats: NONE Column stats: NONE
            Select Operator
              expressions: _col0 (type: string), _col1 (type: string), _col2 (type: string), _wcol0 (type: int)
              outputColumnNames: _col0, _col1, _col2, _col3
              Statistics: Num rows: 0 Data size: 0 Basic stats: NONE Column stats: NONE
              File Output Operator
                compressed: false
                Statistics: Num rows: 0 Data size: 0 Basic stats: NONE Column stats: NONE
                table:
                    input format: org.apache.hadoop.mapred.TextInputFormat
                    output format: org.apache.hadoop.hive.ql.io.HiveIgnoreKeyTextOutputFormat
                    serde: org.apache.hadoop.hive.serde2.lazy.LazySimpleSerDe

  Stage: Stage-0
    Fetch Operator
      limit: -1
      Processor Tree:
        ListSink

PREHOOK: query: -- escaped back ticks
create table t4(`x+1``` string, `y&y` string)
PREHOOK: type: CREATETABLE
PREHOOK: Output: database:default
PREHOOK: Output: default@t4
POSTHOOK: query: -- escaped back ticks
create table t4(`x+1``` string, `y&y` string)
POSTHOOK: type: CREATETABLE
POSTHOOK: Output: database:default
POSTHOOK: Output: default@t4
PREHOOK: query: describe t4
PREHOOK: type: DESCTABLE
PREHOOK: Input: default@t4
POSTHOOK: query: describe t4
POSTHOOK: type: DESCTABLE
POSTHOOK: Input: default@t4
x+1`                	string              	                    
y&y                 	string              	                    
PREHOOK: query: insert into table t4 select * from src
PREHOOK: type: QUERY
PREHOOK: Input: default@src
PREHOOK: Output: default@t4
POSTHOOK: query: insert into table t4 select * from src
POSTHOOK: type: QUERY
POSTHOOK: Input: default@src
POSTHOOK: Output: default@t4
POSTHOOK: Lineage: t4.x+1` SIMPLE [(src)src.FieldSchema(name:key, type:string, comment:default), ]
POSTHOOK: Lineage: t4.y&y SIMPLE [(src)src.FieldSchema(name:value, type:string, comment:default), ]
PREHOOK: query: select `x+1```, `y&y`, rank() over(partition by `x+1``` order by  `y&y`)  
from t4 where `x+1``` = '10' group by `x+1```, `y&y` having `x+1``` = '10'
PREHOOK: type: QUERY
PREHOOK: Input: default@t4
#### A masked pattern was here ####
POSTHOOK: query: select `x+1```, `y&y`, rank() over(partition by `x+1``` order by  `y&y`)  
from t4 where `x+1``` = '10' group by `x+1```, `y&y` having `x+1``` = '10'
POSTHOOK: type: QUERY
POSTHOOK: Input: default@t4
#### A masked pattern was here ####
10	val_10	1
PREHOOK: query: -- view
create view v1 as 
select `x+1```, `y&y`
from t4 where `x+1``` < '200'
PREHOOK: type: CREATEVIEW
PREHOOK: Input: default@t4
PREHOOK: Output: database:default
PREHOOK: Output: default@v1
POSTHOOK: query: -- view
create view v1 as 
select `x+1```, `y&y`
from t4 where `x+1``` < '200'
POSTHOOK: type: CREATEVIEW
POSTHOOK: Input: default@t4
POSTHOOK: Output: database:default
POSTHOOK: Output: default@v1
PREHOOK: query: select `x+1```, `y&y`, rank() over(partition by `x+1``` order by  `y&y`)
from v1
group by `x+1```, `y&y`
PREHOOK: type: QUERY
PREHOOK: Input: default@t4
PREHOOK: Input: default@v1
#### A masked pattern was here ####
POSTHOOK: query: select `x+1```, `y&y`, rank() over(partition by `x+1``` order by  `y&y`)
from v1
group by `x+1```, `y&y`
POSTHOOK: type: QUERY
POSTHOOK: Input: default@t4
POSTHOOK: Input: default@v1
#### A masked pattern was here ####
0	val_0	1
10	val_10	1
100	val_100	1
103	val_103	1
104	val_104	1
105	val_105	1
11	val_11	1
111	val_111	1
113	val_113	1
114	val_114	1
116	val_116	1
118	val_118	1
119	val_119	1
12	val_12	1
120	val_120	1
125	val_125	1
126	val_126	1
128	val_128	1
129	val_129	1
131	val_131	1
133	val_133	1
134	val_134	1
136	val_136	1
137	val_137	1
138	val_138	1
143	val_143	1
145	val_145	1
146	val_146	1
149	val_149	1
15	val_15	1
150	val_150	1
152	val_152	1
153	val_153	1
155	val_155	1
156	val_156	1
157	val_157	1
158	val_158	1
160	val_160	1
162	val_162	1
163	val_163	1
164	val_164	1
165	val_165	1
166	val_166	1
167	val_167	1
168	val_168	1
169	val_169	1
17	val_17	1
170	val_170	1
172	val_172	1
174	val_174	1
175	val_175	1
176	val_176	1
177	val_177	1
178	val_178	1
179	val_179	1
18	val_18	1
180	val_180	1
181	val_181	1
183	val_183	1
186	val_186	1
187	val_187	1
189	val_189	1
19	val_19	1
190	val_190	1
191	val_191	1
192	val_192	1
193	val_193	1
194	val_194	1
195	val_195	1
196	val_196	1
197	val_197	1
199	val_199	1
2	val_2	1
20	val_20	1<|MERGE_RESOLUTION|>--- conflicted
+++ resolved
@@ -193,11 +193,7 @@
             Reduce Output Operator
               key expressions: _col2 (type: string), _col1 (type: string)
               sort order: ++
-<<<<<<< HEAD
-              Map-reduce partition columns: '' (type: string)
-=======
               Map-reduce partition columns: _col2 (type: string)
->>>>>>> 43d45206
               Statistics: Num rows: 0 Data size: 0 Basic stats: NONE Column stats: NONE
               value expressions: _col0 (type: string), _col1 (type: string), _col2 (type: string)
       Reduce Operator Tree:
@@ -280,11 +276,7 @@
             Reduce Output Operator
               key expressions: _col2 (type: string), _col1 (type: string)
               sort order: ++
-<<<<<<< HEAD
-              Map-reduce partition columns: '' (type: string)
-=======
               Map-reduce partition columns: _col2 (type: string)
->>>>>>> 43d45206
               Statistics: Num rows: 0 Data size: 0 Basic stats: NONE Column stats: NONE
               value expressions: _col0 (type: string), _col1 (type: string), _col2 (type: string)
       Reduce Operator Tree:
