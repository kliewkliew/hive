/**
 * Licensed to the Apache Software Foundation (ASF) under one
 * or more contributor license agreements.  See the NOTICE file
 * distributed with this work for additional information
 * regarding copyright ownership.  The ASF licenses this file
 * to you under the Apache License, Version 2.0 (the
 * "License"); you may not use this file except in compliance
 * with the License.  You may obtain a copy of the License at
 *
 *     http://www.apache.org/licenses/LICENSE-2.0
 *
 * Unless required by applicable law or agreed to in writing, software
 * distributed under the License is distributed on an "AS IS" BASIS,
 * WITHOUT WARRANTIES OR CONDITIONS OF ANY KIND, either express or implied.
 * See the License for the specific language governing permissions and
 * limitations under the License.
 */

package org.apache.hadoop.hive.serde2.thrift;

import java.nio.ByteBuffer;
import java.util.ArrayList;
import java.util.Arrays;
import java.util.HashMap;
import java.util.List;
import java.util.Map;
import java.util.Properties;

import org.apache.hadoop.conf.Configuration;
import org.apache.hadoop.hive.conf.HiveConf;
import org.apache.hadoop.hive.conf.HiveConf.ConfVars;
import org.apache.hadoop.hive.serde.serdeConstants;
import org.apache.hadoop.hive.serde2.AbstractSerDe;
import org.apache.hadoop.hive.serde2.ByteStream;
import org.apache.hadoop.hive.serde2.SerDeException;
import org.apache.hadoop.hive.serde2.SerDeStats;
import org.apache.hadoop.hive.serde2.compression.CompDe;
import org.apache.hadoop.hive.serde2.compression.CompDeServiceLoader;
import org.apache.hadoop.hive.serde2.objectinspector.ObjectInspector;
import org.apache.hadoop.hive.serde2.objectinspector.StructField;
import org.apache.hadoop.hive.serde2.objectinspector.StructObjectInspector;
import org.apache.hadoop.hive.serde2.typeinfo.TypeInfo;
import org.apache.hadoop.hive.serde2.typeinfo.TypeInfoFactory;
import org.apache.hadoop.hive.serde2.typeinfo.TypeInfoUtils;
import org.apache.hadoop.io.BytesWritable;
import org.apache.hadoop.io.Writable;
import org.apache.hive.service.rpc.thrift.TColumn;
import org.apache.thrift.TException;
import org.apache.thrift.protocol.TCompactProtocol;
import org.apache.thrift.protocol.TProtocol;
import org.apache.thrift.transport.TIOStreamTransport;
import org.slf4j.Logger;
import org.slf4j.LoggerFactory;

/**
 * This SerDe is used to serialize the final output to thrift-able objects directly in the SerDe. Use this SerDe only for final output resultSets.
 * It is used  if HIVE_SERVER2_THRIFT_RESULTSET_SERIALIZE_IN_TASKS is set to true. It buffers rows that come in from FileSink till it reaches max_buffer_size (also configurable)
 * or all rows are finished and FileSink.closeOp() is called.
 */
public class ThriftJDBCBinarySerDe extends AbstractSerDe {
  public static final Logger LOG = LoggerFactory.getLogger(ThriftJDBCBinarySerDe.class.getName());
  private List<String> columnNames;
  private List<TypeInfo> columnTypes;
  private ColumnBuffer[] columnBuffers;
  private TypeInfo rowTypeInfo;
  private ArrayList<Object> row;
  private BytesWritable serializedBytesWritable = new BytesWritable();
  private ByteStream.Output output = new ByteStream.Output();
  private TProtocol protocol = new TCompactProtocol(new TIOStreamTransport(output));
  private ThriftFormatter thriftFormatter = new ThriftFormatter();
  private int MAX_BUFFERED_ROWS;
  private int count;
  private StructObjectInspector rowObjectInspector;
  private CompDe compDe;


  @Override
  public void initialize(Configuration conf, Properties tbl) throws SerDeException {
    if (tbl.containsKey(serdeConstants.COMPDE_NAME)) {
      String compDeName = tbl.getProperty(serdeConstants.COMPDE_NAME, null);
<<<<<<< HEAD
      compDe = CompDeServiceLoader.getInstance().getCompDe(compDeName);
      if (compDe != null && tbl.containsKey(serdeConstants.COMPDE_CONFIG)) {
        Map<String, String> compDeConfig = (Map<String, String>) tbl.get("compde.config");
        compDe.init(compDeConfig);
=======
      if (CompDeServiceLoader.getInstance().hasCompDe(compDeName)) {
        compDe = CompDeServiceLoader.getInstance().getCompDe(compDeName);
        if (tbl.containsKey(serdeConstants.COMPDE_CONFIG)) {
          Map<String, String> compDeConfig = (Map<String, String>) tbl.get("compde.config");
          compDe.init(compDeConfig);
        }
        else {
          compDe.init(new HashMap<String, String>());
        }
>>>>>>> c22c258a
      }
    }

    // Get column names
    MAX_BUFFERED_ROWS = HiveConf.getIntVar(conf, ConfVars.HIVE_SERVER2_THRIFT_RESULTSET_MAX_FETCH_SIZE);
    String columnNameProperty = tbl.getProperty(serdeConstants.LIST_COLUMNS);
    String columnTypeProperty = tbl.getProperty(serdeConstants.LIST_COLUMN_TYPES);
    if (columnNameProperty.length() == 0) {
      columnNames = new ArrayList<String>();
    } else {
      columnNames = Arrays.asList(columnNameProperty.split(","));
    }
    if (columnTypeProperty.length() == 0) {
      columnTypes = new ArrayList<TypeInfo>();
    } else {
      columnTypes = TypeInfoUtils.getTypeInfosFromTypeString(columnTypeProperty);
    }
    rowTypeInfo = TypeInfoFactory.getStructTypeInfo(columnNames, columnTypes);
    rowObjectInspector =
        (StructObjectInspector) TypeInfoUtils
            .getStandardWritableObjectInspectorFromTypeInfo(rowTypeInfo);

    initializeRowAndColumns();
    try {
      thriftFormatter.initialize(conf, tbl);
    } catch (Exception e) {
      new SerDeException(e);
    }
  }

  @Override
  public Class<? extends Writable> getSerializedClass() {
    return BytesWritable.class;
  }

  private Writable serializeBatch() throws SerDeException {
    output.reset();

    if (compDe != null) {
      try {
        protocol.writeBinary(ByteBuffer.wrap(compDe.compress(columnBuffers)));
      } catch (TException e) {
        throw new SerDeException(e);
      }
    }
    else {
      for (int i = 0; i < columnBuffers.length; i++) {
        TColumn tColumn = columnBuffers[i].toTColumn();
        try {
          tColumn.write(protocol);
        } catch(TException e) {
          throw new SerDeException(e);
        }
      }
    }
    
    initializeRowAndColumns();
    serializedBytesWritable.set(output.getData(), 0, output.getLength());
    return serializedBytesWritable;
  }

  // use the columnNames to initialize the reusable row object and the columnBuffers. reason this is being done is if buffer is full, we should reinitialize the
  // column buffers, otherwise at the end when closeOp() is called, things get printed multiple times.
  private void initializeRowAndColumns() {
    row = new ArrayList<Object>(columnNames.size());
    for (int i = 0; i < columnNames.size(); i++) {
      row.add(null);
    }
    // Initialize column buffers
    columnBuffers = new ColumnBuffer[columnNames.size()];
    for (int i = 0; i < columnBuffers.length; i++) {
      columnBuffers[i] = new ColumnBuffer(Type.getType(columnTypes.get(i)));
    }
  }

  /**
   * Write TColumn objects to the underlying stream of TProtocol
   */
  @Override
  public Writable serialize(Object obj, ObjectInspector objInspector) throws SerDeException {
    //if row is null, it means there are no more rows (closeOp()). another case can be that the buffer is full.
    if (obj == null)
        return serializeBatch();
    count += 1;
    StructObjectInspector soi = (StructObjectInspector) objInspector;
    List<? extends StructField> fields = soi.getAllStructFieldRefs();
    try {
      Object[] formattedRow = (Object[]) thriftFormatter.convert(obj, objInspector);
      for (int i = 0; i < columnNames.size(); i++) {
        columnBuffers[i].addValue(formattedRow[i]);
      }
    } catch (Exception e) {
        throw new SerDeException(e);
    }
    if (count == MAX_BUFFERED_ROWS) {
        count = 0;
        return serializeBatch();
    }
    return null;
  }

  @Override
  public SerDeStats getSerDeStats() {
    return null;
  }

  /**
   * Return the bytes from this writable blob.
   * Eventually the client of this method will interpret the byte using the Thrift Protocol
   */
  @Override
  public Object deserialize(Writable blob) throws SerDeException {
    return ((BytesWritable) blob).getBytes();
  }

  @Override
  public ObjectInspector getObjectInspector() throws SerDeException {
    return rowObjectInspector;
  }

}<|MERGE_RESOLUTION|>--- conflicted
+++ resolved
@@ -78,12 +78,6 @@
   public void initialize(Configuration conf, Properties tbl) throws SerDeException {
     if (tbl.containsKey(serdeConstants.COMPDE_NAME)) {
       String compDeName = tbl.getProperty(serdeConstants.COMPDE_NAME, null);
-<<<<<<< HEAD
-      compDe = CompDeServiceLoader.getInstance().getCompDe(compDeName);
-      if (compDe != null && tbl.containsKey(serdeConstants.COMPDE_CONFIG)) {
-        Map<String, String> compDeConfig = (Map<String, String>) tbl.get("compde.config");
-        compDe.init(compDeConfig);
-=======
       if (CompDeServiceLoader.getInstance().hasCompDe(compDeName)) {
         compDe = CompDeServiceLoader.getInstance().getCompDe(compDeName);
         if (tbl.containsKey(serdeConstants.COMPDE_CONFIG)) {
@@ -93,7 +87,6 @@
         else {
           compDe.init(new HashMap<String, String>());
         }
->>>>>>> c22c258a
       }
     }
 
